import React from 'react'
import Locale from '@/components/Locale'
import SettingsOptionsGroup from '@/pages/Settings/Options/OptionsGroup'
import SettingsOptionsGeneralGachaClientareaTab from './GachaClientareaTab'
import SettingsOptionsGeneralLanguage from './Language'
import SettingsOptionsGeneralNavbarBusinessVisible from './NavbarBusinessVisible'

export default function SettingsOptionsGeneral () {
  return (
    <SettingsOptionsGroup
      title={<Locale mapping={['Pages.Settings.Options.General.Title']} />}
    >
      <SettingsOptionsGeneralLanguage />
<<<<<<< HEAD
      <SettingsOptionsGeneralGachaClientareaTab />
=======
      <SettingsOptionsGeneralNavbarBusinessVisible />
>>>>>>> 3b0a37da
    </SettingsOptionsGroup>
  )
}<|MERGE_RESOLUTION|>--- conflicted
+++ resolved
@@ -11,11 +11,8 @@
       title={<Locale mapping={['Pages.Settings.Options.General.Title']} />}
     >
       <SettingsOptionsGeneralLanguage />
-<<<<<<< HEAD
+      <SettingsOptionsGeneralNavbarBusinessVisible />
       <SettingsOptionsGeneralGachaClientareaTab />
-=======
-      <SettingsOptionsGeneralNavbarBusinessVisible />
->>>>>>> 3b0a37da
     </SettingsOptionsGroup>
   )
 }